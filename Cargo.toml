--- conflicted
+++ resolved
@@ -19,13 +19,8 @@
 kittycad = { git = "https://github.com/KittyCAD/kittycad.rs", branch = "main" }
 pico-args = "0.5.0"
 serde = "1.0.171"
-<<<<<<< HEAD
-serde_json = "1.0.102"
+serde_json = "1.0.103"
 serde_yaml = "0.9.23"
-=======
-serde_json = "1.0.103"
-serde_yaml = "0.9.22"
->>>>>>> 9501fcb4
 slog = "2.7.0"
 slog-async = "2.7.0"
 slog-json = "2.6.1"
